--- conflicted
+++ resolved
@@ -188,10 +188,7 @@
         query_text = response.strip()
         filters = self._extract_filters(user_prompt)
         return {"text": query_text, "limit": 20, **filters}
-<<<<<<< HEAD
-=======
-
->>>>>>> 33a63bbd
+
 
     async def _refine_query(
         self,
@@ -227,10 +224,6 @@
         filters = self._extract_filters(user_prompt)
         return {"text": query_text, "limit": 20, **filters}
 
-<<<<<<< HEAD
-=======
-
->>>>>>> 33a63bbd
     def _extract_filters(self, text: str) -> Dict[str, Any]:
         """Extract sender and date filters from text"""
         filters: Dict[str, Any] = {}
