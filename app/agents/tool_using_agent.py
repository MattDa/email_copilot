--- conflicted
+++ resolved
@@ -17,11 +17,7 @@
         # Execute search in ChromaDB
         results = await self.chroma_service.search(
             query_text=search_params.get("text", query if isinstance(query, str) else ""),
-<<<<<<< HEAD
             n_results=search_params.get("limit", 20),
-=======
-            n_results=search_params.get("limit", 25),
->>>>>>> 609c7963
             where=search_params.get("filters")
         )
 
@@ -47,11 +43,7 @@
 
         params: Dict[str, Any] = {
             "text": "",
-<<<<<<< HEAD
             "limit": 20,
-=======
-            "limit": 25,
->>>>>>> 609c7963
             "filters": {},
         }
 
@@ -76,11 +68,8 @@
             q_lower = query.lower()
 
             if any(word in q_lower for word in ["all", "every", "list", "show me"]):
-<<<<<<< HEAD
                 params["limit"] = 20
-=======
-                params["limit"] = 50
->>>>>>> 609c7963
+
             elif any(word in q_lower for word in ["specific", "exact", "particular"]):
                 params["limit"] = 15
 
@@ -96,10 +85,7 @@
             if before_match:
                 params.setdefault("filters", {}).setdefault("date", {})["$lte"] = before_match.group(1)
 
-<<<<<<< HEAD
         params["limit"] = min(max(params.get("limit", 20), 1), 20)
-=======
->>>>>>> 609c7963
         if not params["filters"]:
             params["filters"] = None
 
