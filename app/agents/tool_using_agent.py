# app/agents/tool_using_agent.py
from typing import List, Dict, Any, Union
from services.chroma_service import ChromaService
import re


class ToolUsingAgent:
    def __init__(self, chroma_service: ChromaService):
        self.chroma_service = chroma_service

    async def execute_query(self, query: Union[str, Dict[str, Any]]) -> List[Dict[str, Any]]:
        """Execute a query against the email database"""

        # Parse query to extract search parameters
        search_params = self._parse_query(query)

        # Execute search in ChromaDB
        results = await self.chroma_service.search(
            query_text=search_params.get("text", query if isinstance(query, str) else ""),
            n_results=search_params.get("limit", 20),
            where=search_params.get("filters")
        )

        # Ensure results are properly formatted
        formatted_results = []
        for result in results:
            # Make sure all required fields are present
            formatted_result = {
                'id': result.get('id', ''),
                'content': result.get('content', ''),
                'subject': result.get('subject', ''),
                'sender': result.get('sender', ''),
                'recipient': result.get('recipient', ''),
                'date': result.get('date', ''),
                'score': result.get('score', 0.0)
            }
            formatted_results.append(formatted_result)

        return formatted_results

    def _parse_query(self, query: Union[str, Dict[str, Any]]) -> Dict[str, Any]:
        """Parse query to build text and metadata filters for Chroma"""

        params: Dict[str, Any] = {
            "text": "",
            "limit": 20,
            "filters": {},
        }

        if isinstance(query, dict):
            params["text"] = query.get("text", "")
            if "limit" in query:
                params["limit"] = query["limit"]
            sender = query.get("sender")
            if sender:
                params["filters"]["sender"] = sender
            start = query.get("start_date")
            end = query.get("end_date")
            if start or end:
                date_filter: Dict[str, Any] = {}
                if start:
                    date_filter["$gte"] = start
                if end:
                    date_filter["$lte"] = end
                params["filters"]["date"] = date_filter
        else:
            params["text"] = query
            q_lower = query.lower()

            if any(word in q_lower for word in ["all", "every", "list", "show me"]):
                params["limit"] = 20
<<<<<<< HEAD
=======
<<<<<<< ours

=======
>>>>>>> theirs
>>>>>>> 82e499a1
            elif any(word in q_lower for word in ["specific", "exact", "particular"]):
                params["limit"] = 15

            sender_match = re.search(r"from[: ]+(\S+@\S+)", q_lower)
            if sender_match:
                params["filters"]["sender"] = sender_match.group(1)

            after_match = re.search(r"(after|since)[: ]+(\d{4}-\d{2}-\d{2})", q_lower)
            if after_match:
                params.setdefault("filters", {}).setdefault("date", {})["$gte"] = after_match.group(2)

            before_match = re.search(r"before[: ]+(\d{4}-\d{2}-\d{2})", q_lower)
            if before_match:
                params.setdefault("filters", {}).setdefault("date", {})["$lte"] = before_match.group(1)

        params["limit"] = min(max(params.get("limit", 20), 1), 20)
        if not params["filters"]:
            params["filters"] = None

        return params<|MERGE_RESOLUTION|>--- conflicted
+++ resolved
@@ -69,13 +69,7 @@
 
             if any(word in q_lower for word in ["all", "every", "list", "show me"]):
                 params["limit"] = 20
-<<<<<<< HEAD
-=======
-<<<<<<< ours
 
-=======
->>>>>>> theirs
->>>>>>> 82e499a1
             elif any(word in q_lower for word in ["specific", "exact", "particular"]):
                 params["limit"] = 15
 
